/*
 * Copyright (c) 2010-2013, A. Hornung, University of Freiburg
 * All rights reserved.
 *
 * Redistribution and use in source and binary forms, with or without
 * modification, are permitted provided that the following conditions are met:
 *
 *     * Redistributions of source code must retain the above copyright
 *       notice, this list of conditions and the following disclaimer.
 *     * Redistributions in binary form must reproduce the above copyright
 *       notice, this list of conditions and the following disclaimer in the
 *       documentation and/or other materials provided with the distribution.
 *     * Neither the name of the University of Freiburg nor the names of its
 *       contributors may be used to endorse or promote products derived from
 *       this software without specific prior written permission.
 *
 * THIS SOFTWARE IS PROVIDED BY THE COPYRIGHT HOLDERS AND CONTRIBUTORS "AS IS"
 * AND ANY EXPRESS OR IMPLIED WARRANTIES, INCLUDING, BUT NOT LIMITED TO, THE
 * IMPLIED WARRANTIES OF MERCHANTABILITY AND FITNESS FOR A PARTICULAR PURPOSE
 * ARE DISCLAIMED. IN NO EVENT SHALL THE COPYRIGHT OWNER OR CONTRIBUTORS BE
 * LIABLE FOR ANY DIRECT, INDIRECT, INCIDENTAL, SPECIAL, EXEMPLARY, OR
 * CONSEQUENTIAL DAMAGES (INCLUDING, BUT NOT LIMITED TO, PROCUREMENT OF
 * SUBSTITUTE GOODS OR SERVICES; LOSS OF USE, DATA, OR PROFITS; OR BUSINESS
 * INTERRUPTION) HOWEVER CAUSED AND ON ANY THEORY OF LIABILITY, WHETHER IN
 * CONTRACT, STRICT LIABILITY, OR TORT (INCLUDING NEGLIGENCE OR OTHERWISE)
 * ARISING IN ANY WAY OUT OF THE USE OF THIS SOFTWARE, EVEN IF ADVISED OF THE
 * POSSIBILITY OF SUCH DAMAGE.
 */

#ifndef OCTOMAP_SERVER_OCTOMAPSERVER_H
#define OCTOMAP_SERVER_OCTOMAPSERVER_H

#include <ros/ros.h>
#include <visualization_msgs/MarkerArray.h>
#include <nav_msgs/OccupancyGrid.h>
#include <std_msgs/ColorRGBA.h>

// #include <moveit_msgs/CollisionObject.h>
// #include <moveit_msgs/CollisionMap.h>
#include <sensor_msgs/PointCloud2.h>
#include <std_msgs/Bool.h>
#include <std_srvs/Empty.h>
#include <dynamic_reconfigure/server.h>
#include <squirrel_3d_mapping/OctomapServerConfig.h>

#include <pcl/point_types.h>
#include <pcl/conversions.h>
#include <pcl_ros/transforms.h>
#include <pcl/sample_consensus/method_types.h>
#include <pcl/sample_consensus/model_types.h>
#include <pcl/segmentation/sac_segmentation.h>
#include <pcl/io/pcd_io.h>
#include <pcl/filters/extract_indices.h>
#include <pcl/filters/passthrough.h>
#include <pcl_conversions/pcl_conversions.h>


#include <tf/transform_listener.h>
#include <tf/message_filter.h>
#include <message_filters/subscriber.h>
#include <octomap_msgs/Octomap.h>
#include <octomap_msgs/GetOctomap.h>
#include <octomap_msgs/BoundingBoxQuery.h>
#include <octomap_msgs/conversions.h>

#include <octomap_ros/conversions.h>
#include <octomap/octomap.h>
#include <octomap/OcTreeKey.h>

#include "squirrel_3d_mapping/DynamicEDTOctomap.h"
#include "squirrel_3d_mapping_msgs/CheckCollision.h"
#include "squirrel_3d_mapping_msgs/OctomapUpdate.h"

namespace squirrel_3d_mapping {

class OctomapServer{

public:
  typedef pcl::PointCloud<pcl::PointXYZ> PCLPointCloud;
  typedef octomap_msgs::GetOctomap OctomapSrv;
  typedef octomap_msgs::BoundingBoxQuery BBXSrv;

  typedef octomap::OcTree OcTreeT;

  OctomapServer(ros::NodeHandle private_nh_ = ros::NodeHandle("~"));
  virtual ~OctomapServer();
  virtual bool octomapBinarySrv(OctomapSrv::Request  &req, OctomapSrv::GetOctomap::Response &res);
  virtual bool octomapFullSrv(OctomapSrv::Request  &req, OctomapSrv::GetOctomap::Response &res);
  bool clearBBXSrv(BBXSrv::Request& req, BBXSrv::Response& resp);
  bool resetSrv(std_srvs::Empty::Request& req, std_srvs::Empty::Response& resp);

  virtual void insertCloudCallback(const sensor_msgs::PointCloud2::ConstPtr& cloud);
  virtual bool openFile(const std::string& filename);

protected:
  inline static void updateMinKey(const octomap::OcTreeKey& in, octomap::OcTreeKey& min){
    for (unsigned i=0; i<3; ++i)
      min[i] = std::min(in[i], min[i]);
  };

  inline static void updateMaxKey(const octomap::OcTreeKey& in, octomap::OcTreeKey& max){
    for (unsigned i=0; i<3; ++i)
      max[i] = std::max(in[i], max[i]);
  };

  /// Test if key is within update area of map (2D, ignores height)
  inline bool isInUpdateBBX(const octomap::OcTree::iterator& it) const{
    // 2^(tree_depth-depth) voxels wide:
    unsigned voxelWidth = (1 << (m_maxTreeDepth - it.getDepth()));
    octomap::OcTreeKey key = it.getIndexKey(); // lower corner of voxel
    return (key[0]+voxelWidth >= m_updateBBXMin[0]
         && key[1]+voxelWidth >= m_updateBBXMin[1]
         && key[0] <= m_updateBBXMax[0]
         && key[1] <= m_updateBBXMax[1]);
  }

  void reconfigureCallback(squirrel_3d_mapping::OctomapServerConfig& config, uint32_t level);
  void publishOctomapUpdates(const ros::Time& rostime);
  void publishBinaryOctoMap(const ros::Time& rostime = ros::Time::now()) const;
  void publishFullOctoMap(const ros::Time& rostime = ros::Time::now()) const;
  void publishAll(const ros::Time& rostime = ros::Time::now());
  bool checkCollision(squirrel_3d_mapping_msgs::CheckCollision::Request&, squirrel_3d_mapping_msgs::CheckCollision::Response&);

  /**
  * @brief update occupancy map with a scan labeled as ground and nonground.
  * The scans should be in the global map frame.
  *
  * @param sensorOrigin origin of the measurements for raycasting
  * @param ground scan endpoints on the ground plane (only clear space)
  * @param nonground all other endpoints (clear up to occupied endpoint)
  */
  virtual void insertScan(const tf::Point& sensorOrigin, const PCLPointCloud& ground, const PCLPointCloud& nonground);

  /// label the input cloud "pc" into ground and nonground. Should be in the robot's fixed frame (not world!)
  void filterGroundPlane(const PCLPointCloud& pc, PCLPointCloud& ground, PCLPointCloud& nonground) const;

  /**
  * @brief Find speckle nodes (single occupied voxels with no neighbors). Only works on lowest resolution!
  * @param key
  * @return
  */
  bool isSpeckleNode(const octomap::OcTreeKey& key) const;

  /// hook that is called before traversing all nodes
  virtual void handlePreNodeTraversal(const ros::Time& rostime);

  /// hook that is called when traversing all nodes of the updated Octree (does nothing here)
  virtual void handleNode(const OcTreeT::iterator& it) {};

  /// hook that is called when traversing all nodes of the updated Octree in the updated area (does nothing here)
  virtual void handleNodeInBBX(const OcTreeT::iterator& it) {};

  /// hook that is called when traversing occupied nodes of the updated Octree
  virtual void handleOccupiedNode(const OcTreeT::iterator& it);

  /// hook that is called when traversing occupied nodes in the updated area (updates 2D map projection here)
  virtual void handleOccupiedNodeInBBX(const OcTreeT::iterator& it);

  /// hook that is called when traversing free nodes of the updated Octree
  virtual void handleFreeNode(const OcTreeT::iterator& it);

  /// hook that is called when traversing free nodes in the updated area (updates 2D map projection here)
  virtual void handleFreeNodeInBBX(const OcTreeT::iterator& it);

  /// hook that is called after traversing all nodes
  virtual void handlePostNodeTraversal(const ros::Time& rostime);

  /// updates the downprojected 2D map as either occupied or free
  virtual void update2DMap(const OcTreeT::iterator& it, bool occupied);

  inline unsigned mapIdx(int i, int j) const{
    return m_gridmap.info.width*j + i;
  }

  inline unsigned mapIdx(const octomap::OcTreeKey& key) const{
    return mapIdx((key[0] - m_paddedMinKey[0])/m_multires2DScale,
        (key[1] - m_paddedMinKey[1])/m_multires2DScale);

  }

  /**
   * Adjust data of map due to a change in its info properties (origin or size,
   * resolution needs to stay fixed). map already contains the new map info,
   * but the data is stored according to oldMapInfo.
   */

  void adjustMapData(nav_msgs::OccupancyGrid& map, const nav_msgs::MapMetaData& oldMapInfo) const;

  inline bool mapChanged(const nav_msgs::MapMetaData& oldMapInfo, const nav_msgs::MapMetaData& newMapInfo){
    return (    oldMapInfo.height != newMapInfo.height
             || oldMapInfo.width !=newMapInfo.width
             || oldMapInfo.origin.position.x != newMapInfo.origin.position.x
             || oldMapInfo.origin.position.y != newMapInfo.origin.position.y);
  }

  static std_msgs::ColorRGBA heightMapColor(double h);
  ros::NodeHandle m_nh;
  ros::Subscriber m_updateSub;
  ros::Publisher  m_markerPub, m_binaryMapPub, m_fullMapPub, m_pointCloudPub, m_collisionObjectPub, m_mapPub, m_cmapPub, m_fmapPub, m_fmarkerPub, m_octomapUpdatePub;
  message_filters::Subscriber<sensor_msgs::PointCloud2>* m_pointCloudSub;
  tf::MessageFilter<sensor_msgs::PointCloud2>* m_tfPointCloudSub;
  ros::ServiceServer m_octomapBinaryService, m_octomapFullService, m_clearBBXService, m_resetService;
  tf::TransformListener m_tfListener;
  dynamic_reconfigure::Server<OctomapServerConfig> m_reconfigureServer;

  octomap::OcTree* m_octree;
  octomap::KeyRay m_keyRay;  // temp storage for ray casting
  octomap::OcTreeKey m_updateBBXMin;
  octomap::OcTreeKey m_updateBBXMax;

  //////////////////////////////////////////////
  // Dynamic 3d Euclidean distance transform
  DynamicEDTOctomap *edt_distanceTransform;

  ros::ServiceServer edt_collisionCheckService;

  double edt_maxDist;
  double edt_maxX, edt_minX;
  double edt_maxY, edt_minY;
  double edt_maxZ, edt_minZ;
  double edt_robotHeight, edt_robotRadius;
  bool edt_dynamicEdt;
  bool edt_unknownAsOccupied;

  int edt_layersNum;
  std::vector<double> edt_layersLevels;
  std::vector<double> edt_inscribedRadii;
  //////////////////////////////////////////////

  class ParameterParser
  {
   public:
    template<typename T> static inline std::vector<T> array( std::string input )
    {
      std::vector<T> output;
      std::stringstream ss(input);
      std::string token;

      for(unsigned int i=0; std::getline(ss,token,','); ++i) {
        output.resize(output.size()+1);
        std::stringstream ss(token);
        ss >> output[i];
      }
      return output;
    }
  };

  inline unsigned int layer( double z ) {
    if ( z < edt_layersLevels.front() ) {
      return 0;
    } else if ( z >= edt_layersLevels.back() ) {
      return (unsigned int) edt_layersNum-1;
    } else {
      for (unsigned int i=0; i<edt_layersNum-1; ++i) {
        if ( z >= edt_layersLevels[i] && z < edt_layersLevels[i+1] ) {
          return i;
        }
      }
    }
  }

  inline float xyDistance( octomap::point3d p1, octomap::point3d p2 )
  {
    return std::sqrt((p1.x()-p2.x())*(p1.x()-p2.x())+(p1.y()-p2.y())*(p1.y()-p2.y()));
  }

  inline void updateCallback( const std_msgs::Bool::ConstPtr& update_msg )
  {
    m_updateOctree = update_msg->data;
  }

  double m_maxRange;
  std::string m_worldFrameId; // the map frame
  std::string m_baseFrameId; // base of the robot for ground plane filtering
  bool m_useHeightMap;
  std_msgs::ColorRGBA m_color;
  std_msgs::ColorRGBA m_colorFree;
  double m_colorFactor;

  bool m_latchedTopics;
  bool m_publishFreeSpace;

  double m_res;
  unsigned m_treeDepth;
  unsigned m_maxTreeDepth;
  double m_probHit;
  double m_probMiss;
  double m_thresMin;
  double m_thresMax;
  std::string m_maptopicBinary;
  std::string m_maptopicFull;

  double m_pointcloudMinX;
  double m_pointcloudMaxX;
  double m_pointcloudMinY;
  double m_pointcloudMaxY;
  double m_pointcloudMinZ;
  double m_pointcloudMaxZ;
  double m_occupancyMinX;
  double m_occupancyMaxX;
  double m_occupancyMinY;
  double m_occupancyMaxY;
  double m_occupancyMinZ;
  double m_occupancyMaxZ;
  double m_minSizeX;
  double m_minSizeY;
  bool m_filterSpeckles;

  bool m_filterGroundPlane;
  double m_groundFilterDistance;
  double m_groundFilterAngle;
  double m_groundFilterPlaneDistance;

  bool m_compressMap;

  bool m_updateOctree;
  squirrel_3d_mapping_msgs::OctomapUpdate m_updateMsg;

  // voxelization
  bool m_useVoxelFiltering;
  double m_downsamplingVoxelSize;
<<<<<<< HEAD
  
=======

>>>>>>> 79a4c7c1
  // downprojected 2D map:
  bool m_incrementalUpdate;
  nav_msgs::OccupancyGrid m_gridmap;
  bool m_publish2DMap;
  bool m_mapOriginChanged;
  octomap::OcTreeKey m_paddedMinKey;
  unsigned m_multires2DScale;
  bool m_projectCompleteMap;
};

} // namespace squirrel_3d_mapping

#endif<|MERGE_RESOLUTION|>--- conflicted
+++ resolved
@@ -319,11 +319,7 @@
   // voxelization
   bool m_useVoxelFiltering;
   double m_downsamplingVoxelSize;
-<<<<<<< HEAD
-  
-=======
-
->>>>>>> 79a4c7c1
+
   // downprojected 2D map:
   bool m_incrementalUpdate;
   nav_msgs::OccupancyGrid m_gridmap;
