--- conflicted
+++ resolved
@@ -54,11 +54,8 @@
       m_thresMin(0.12), m_thresMax(0.97),
       m_pointcloudMinX(-std::numeric_limits<double>::max()),
   m_useVoxelFiltering(true),
-<<<<<<< HEAD
-=======
   m_maptopicBinary("octomap_binary"),
   m_maptopicFull("octomap_full"),
->>>>>>> 79a4c7c1
   m_downsamplingVoxelSize(0.008),
   m_pointcloudMaxX(std::numeric_limits<double>::max()),
   m_pointcloudMinY(-std::numeric_limits<double>::max()),
@@ -103,11 +100,7 @@
 
   private_nh.param("voxel_filter/enable", m_useVoxelFiltering, m_useVoxelFiltering);
   private_nh.param("voxel_filter/voxel_size", m_useVoxelFiltering, m_useVoxelFiltering);
-<<<<<<< HEAD
-  
-=======
-
->>>>>>> 79a4c7c1
+
   private_nh.param("filter_speckles", m_filterSpeckles, m_filterSpeckles);
   private_nh.param("filter_ground", m_filterGroundPlane, m_filterGroundPlane);
   // distance of points from plane for RANSAC
@@ -333,11 +326,13 @@
 
   //
   // ground filtering in base frame
-<<<<<<< HEAD
-  //  
-=======
   //
->>>>>>> 79a4c7c1
+  //PCLPointCloud pc; // input cloud for filtering and ground-detection
+  //pcl::fromROSMsg(*cloud, pc);
+
+  //
+  // ground filtering in base frame
+  //
   tf::StampedTransform sensorToWorldTf;
   try {
     m_tfListener.lookupTransform(m_worldFrameId, cloud->header.frame_id, cloud->header.stamp, sensorToWorldTf);
