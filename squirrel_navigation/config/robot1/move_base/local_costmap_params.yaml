--- conflicted
+++ resolved
@@ -9,23 +9,17 @@
 
 local_costmap: {
   global_frame: /map,
-  robot_base_frame: /base_link, 
+  robot_base_frame: /base_link,
   update_frequency: 5.0,
   publish_frequency: 5.0,
   static_map: false,
   resolution: 0.05,
-<<<<<<< HEAD
-  map_layer/enabled: false,
-  perception_layer/enabled: true,
-  tower_layer/enabled: false,
-=======
   robot_radius: 0.16,
   static_layer/enabled: false,
   obstacles_layer/enabled: true,
   inflation_layer/enabled: true,
   inflation_layer/inflation_radius: 0.6,
   inflation_layer/cost_scaling_factor: 20.0
->>>>>>> 9e6c7fac
 } 
 
 #
