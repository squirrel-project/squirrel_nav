--- conflicted
+++ resolved
@@ -8,22 +8,16 @@
 # Code:
 
 global_costmap: {
+  robot_radius: 0.16,
   global_frame: /map,
   robot_base_frame: /base_link,
   update_frequency: 5.0,
   static_map: true,
-<<<<<<< HEAD
-  resolution: 0.05,
-  map_layer/enabled: true,
-  perception_layer/enabled: true,
-  tower_layer/enabled: false,
-=======
   static_layer/enabled: true,
   ostacles_layer/enabled: true,
   inflation_layer/enabled: true,
   inflation_layer/inflation_radius: 0.6,
   inflation_layer/cost_scaling_factor: 10.0
->>>>>>> 9e6c7fac
 }
 
 #
