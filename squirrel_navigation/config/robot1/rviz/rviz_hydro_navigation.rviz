--- conflicted
+++ resolved
@@ -106,17 +106,14 @@
           Alpha: 1
           Show Axes: false
           Show Trail: false
-          Value: true
         wheel1_link:
           Alpha: 1
           Show Axes: false
           Show Trail: false
-          Value: true
         wheel2_link:
           Alpha: 1
           Show Axes: false
           Show Trail: false
-          Value: true
       Name: RobotModel
       Robot Description: robot_description
       TF Prefix: ""
@@ -146,19 +143,15 @@
       Enabled: true
       Invert Rainbow: false
       Max Color: 255; 255; 255
-      Max Intensity: 999999
+      Max Intensity: 4096
       Min Color: 0; 0; 0
-<<<<<<< HEAD
-      Min Intensity: 5.04467e-44
-=======
-      Min Intensity: -999999
->>>>>>> 9e6c7fac
+      Min Intensity: 0
       Name: LaserScan
       Position Transformer: XYZ
       Queue Size: 10
       Selectable: true
       Size (Pixels): 3
-      Size (m): 0.025
+      Size (m): 0.005
       Style: Flat Squares
       Topic: /scan
       Use Fixed Frame: true
@@ -167,17 +160,17 @@
     - Arrow Length: 0.3
       Class: rviz/PoseArray
       Color: 255; 25; 0
-      Enabled: true
+      Enabled: false
       Name: PoseArray
       Topic: /particlecloud
-      Value: true
+      Value: false
     - Alpha: 1
       Buffer Length: 1
       Class: rviz/Path
       Color: 25; 255; 0
       Enabled: true
       Name: Path
-      Topic: /move_base/NavfnROS/plan
+      Topic: /move_base/TrajectoryPlannerROS/global_plan
       Value: true
     - Alpha: 0.7
       Class: rviz/Map
@@ -185,7 +178,7 @@
       Draw Behind: true
       Enabled: true
       Name: Map
-      Topic: /move_base/global_costmap/costmap
+      Topic: /move_base/local_costmap/costmap
       Value: true
     - Alpha: 1
       Autocompute Intensity Bounds: true
@@ -257,11 +250,7 @@
   Views:
     Current:
       Class: rviz/Orbit
-<<<<<<< HEAD
-      Distance: 9.68201
-=======
-      Distance: 13.0941
->>>>>>> 9e6c7fac
+      Distance: 6.18652
       Enable Stereo Rendering:
         Stereo Eye Separation: 0.06
         Stereo Focal Distance: 1
@@ -273,10 +262,10 @@
         Z: 0
       Name: Current View
       Near Clip Distance: 0.01
-      Pitch: 1.5698
+      Pitch: 1.5048
       Target Frame: <Fixed Frame>
       Value: Orbit (rviz)
-      Yaw: 0.0104592
+      Yaw: 5.97864
     Saved: ~
 Window Geometry:
   Displays:
