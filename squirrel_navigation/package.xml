--- conflicted
+++ resolved
@@ -1,18 +1,15 @@
 <package>
-  <name>squirrel_navigation</name>
-  <version>1.11.6</version>
-  <description>
+    <name>squirrel_navigation</name>
+    <version>1.11.6</version>
+    <description>
     squirrel_navigation, autonomous navigation using move_base
-  </description>
-  <author>Armin Hornung</author>
-  <maintainer email="hornunga@cs.uni-freiburg.de">Armin Hornung</maintainer>
-  <license>BSD</license>
+    </description>
+    <author>Armin Hornung</author>
+    <maintainer email="hornunga@cs.uni-freiburg.de">Armin Hornung</maintainer>
+    <license>BSD</license>
 
-  <buildtool_depend>catkin</buildtool_depend>
+    <buildtool_depend>catkin</buildtool_depend>
 
-<<<<<<< HEAD
-
-=======
   <build_depend>actionlib</build_depend>
   <build_depend>costmap_2d</build_depend>
   <build_depend>dynamic_reconfigure</build_depend>
@@ -58,7 +55,6 @@
   <run_depend>visualization_msgs</run_depend>
   <run_depend>octomap_msgs</run_depend>
   <run_depend>pcl_conversions</run_depend>
->>>>>>> c5014ae7
 
   <!-- Export the plugins -->
   <export>
