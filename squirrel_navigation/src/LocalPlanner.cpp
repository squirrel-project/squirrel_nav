--- conflicted
+++ resolved
@@ -55,9 +55,7 @@
     min_rotation_vel_(0.0),
     num_window_points_(10)
 {
-  node_name_ = ros::this_node::getName();
-  namespace_ = ros::this_node::getNamespace();
-  ROS_INFO("%s: LocalPlanner started", node_name_.c_str());
+  ROS_INFO("LocalPlanner started");
 }
 
 LocalPlanner::~LocalPlanner( void )
@@ -193,19 +191,14 @@
     boost::mutex::scoped_lock lock(odom_lock_);
     tf_->waitForTransform( base_odom_.header.frame_id, global_plan_[next_heading_index_].header.frame_id, now, ros::Duration( TRANSFORM_TIMEOUT ) );
     tf_->transformPose( base_odom_.header.frame_id, global_plan_[next_heading_index_], rotate_goal );
-<<<<<<< HEAD
-  } catch(tf::LookupException& ex) {
-    ROS_ERROR("%s: Lookup Error: %s", node_name_.c_str(), ex.what());
-=======
   } catch( tf::LookupException& ex ) {
     ROS_ERROR("Lookup Error: %s\n", ex.what());
->>>>>>> 577810c0
     return false;
   } catch(tf::ConnectivityException& ex) {
-    ROS_ERROR("%s: Connectivity Error: %s", node_name_.c_str(), ex.what());
+    ROS_ERROR("Connectivity Error: %s\n", ex.what());
     return false;
   } catch(tf::ExtrapolationException& ex) {
-    ROS_ERROR("%s: Extrapolation Error: %s", node_name_.c_str(), ex.what());
+    ROS_ERROR("Extrapolation Error: %s\n", ex.what());
     return false;
   }
 
@@ -240,19 +233,14 @@
     boost::mutex::scoped_lock lock(odom_lock_);
     tf_->waitForTransform( base_odom_.header.frame_id, global_plan_[next_heading_index_].header.frame_id, now, ros::Duration( TRANSFORM_TIMEOUT ) );
     tf_->transformPose( base_odom_.header.frame_id, global_plan_[next_heading_index_], move_goal );
-<<<<<<< HEAD
-  } catch(tf::LookupException& ex) {
-    ROS_ERROR("%s: Lookup Error: %s", node_name_.c_str(), ex.what());
-=======
   } catch( tf::LookupException& ex ) {
     ROS_ERROR("Lookup Error: %s\n", ex.what());
->>>>>>> 577810c0
     return false;
   } catch(tf::ConnectivityException& ex) {
-    ROS_ERROR("%s: Connectivity Error: %s", node_name_.c_str(), ex.what());
+    ROS_ERROR("Connectivity Error: %s\n", ex.what());
     return false;
   } catch(tf::ExtrapolationException& ex) {
-    ROS_ERROR("%s: Extrapolation Error: %s", node_name_.c_str(), ex.what());
+    ROS_ERROR("Extrapolation Error: %s\n", ex.what());
     return false;
   }
 
@@ -280,7 +268,7 @@
     if( distance_to_next_heading < xy_goal_tolerance_ ) {
       cmd_vel.linear.x = 0.0;
       cmd_vel.angular.z = 0.0;
-      ROS_INFO("%s: Rotate to goal", node_name_.c_str());
+      ROS_INFO("rotate to goal");
       state_ = ROTATING_TO_GOAL;
       return true;
     }
@@ -299,19 +287,14 @@
     boost::mutex::scoped_lock lock(odom_lock_);
     tf_->waitForTransform( base_odom_.header.frame_id, global_plan_[next_heading_index_].header.frame_id, now, ros::Duration( TRANSFORM_TIMEOUT ) );
     tf_->transformPose( base_odom_.header.frame_id, global_plan_[next_heading_index_], rotate_goal );
-<<<<<<< HEAD
-  } catch(tf::LookupException& ex) {
-    ROS_ERROR("%s: Lookup Error: %s", node_name_.c_str(), ex.what());
-=======
   } catch( tf::LookupException& ex ) {
     ROS_ERROR("Lookup Error: %s\n", ex.what());
->>>>>>> 577810c0
     return false;
   } catch(tf::ConnectivityException& ex) {
-    ROS_ERROR("%s: Connectivity Error: %s", node_name_.c_str(), ex.what());
+    ROS_ERROR("Connectivity Error: %s\n", ex.what());
     return false;
   } catch(tf::ExtrapolationException& ex) {
-    ROS_ERROR("%s: Extrapolation Error: %s", node_name_.c_str(), ex.what());
+    ROS_ERROR("Extrapolation Error: %s\n", ex.what());
     return false;
   }
   
@@ -319,7 +302,6 @@
       tf::getYaw( base_odom_.pose.orientation );
 
   if( fabs( rotation ) < yaw_goal_tolerance_ ) {
-    ROS_INFO("%s: Goal reached", node_name_.c_str());
     if ( global_plan_.size() > 0 ) {
       global_plan_.clear();
     }
@@ -345,22 +327,17 @@
     try {
       tf_->waitForTransform( base_odom_.header.frame_id, global_plan_[i].header.frame_id, now, ros::Duration( TRANSFORM_TIMEOUT ) );
       tf_->transformPose( base_odom_.header.frame_id, global_plan_[i], next_heading_pose );
-<<<<<<< HEAD
-    } catch(tf::LookupException& ex) {
-      ROS_ERROR("%s: Lookup Error: %s", node_name_.c_str(), ex.what());
-=======
     } catch( tf::LookupException& ex ) {
       ROS_ERROR("Lookup Error: %s\n", ex.what());
->>>>>>> 577810c0
       return;
     } catch(tf::ConnectivityException& ex) {
-      ROS_ERROR("%s: Connectivity Error: %s", node_name_.c_str(), ex.what());
+      ROS_ERROR("Connectivity Error: %s\n", ex.what());
       return;
     } catch(tf::ExtrapolationException& ex) {
-      ROS_ERROR("%s: Extrapolation Error: %s", node_name_.c_str(), ex.what());
+      ROS_ERROR("Extrapolation Error: %s\n", ex.what());
       return;
     }
-    
+
     double dist = linearDistance( base_odom_.pose.position,
                                   next_heading_pose.pose.position );
 
