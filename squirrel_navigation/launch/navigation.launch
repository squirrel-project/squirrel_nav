<?xml version="1.0" encoding="utf-8"?>
<<launch>
  <arg name="rviz" default="false" />
  <arg name="robot_id" default="alufr-robotino" />
  <arg name="autolocalization" default="false"/>
  <arg name="3d_mapping" default="true" />
  <arg name="use_last_pose" default="true"/>
  <arg name="twist_mux" default="true"/>
<<<<<<< HEAD
  <arg name="map_file" default="$(find squirrel_navigation)/maps/default-map.yaml" />

  <!--- Run mapserver -->
  <include file="$(find squirrel_navigation)/launch/map_server.launch">
    <arg name="map_file" value="$(arg map_file)" />
  </include>
  
  <!-- Run Monte Carlo Localization (many parameters in squirrel_localizer.launch) -->
  <include file="$(find squirrel_localizer)/launch/squirrel_localizer.launch">
    <arg name="localizer_no_map" value="true" />
    <arg name="use_scan_matcher_odom" value="$(arg use_scan_matcher_odom)"/>
=======
  <arg name="plan_with_arm" default="false"/>

  <rosparam file="$(find squirrel_navigation)/config/$(arg robot_id)/move_base/robot_6dof_base_params.yaml" 
            command="load" if="$(arg plan_with_arm)"/>
  <rosparam file="$(find squirrel_navigation)/config/$(arg robot_id)/move_base/robot_base_params.yaml" 
            command="load" unless="$(arg plan_with_arm)"/>
    
  <!-- Run Monte Carlo Localization (many parameters in squirrel_localizer.launch) -->
  <include file="$(find squirrel_2d_localizer)/launch/squirrel_2d_localizer.launch">
    <arg name="map_file" value="$(arg map_file)"/>
>>>>>>> f22b87d3
    <arg name="use_last_pose" value="$(arg use_last_pose)"/>
  </include>

  <!-- Run pointcloud_filter_node: filter the PointCloud to speed up planning -->
  <node pkg="squirrel_navigation" type="pointcloud_filter_node" name="pointcloud_filter" output="screen" respawn="true">
    <param name="pointcloud_in" value="/kinect/depth/points" />
    <param name="pointcloud_out" value="/rgbdscan" />
    <param name="pointcloud_size" value="6500" />
  </node>

  <!-- Run autolocalization_node: localize the robot before starting navigation tasks -->
  <node pkg="squirrel_navigation" type="autolocalization_node" name="autolocalization" output="screen" if="$(arg autolocalization)">
    <param name="global_localization" value="false" />
    <param name="max_angular_vel" value="0.8" />
    <param name="max_linear_vel" value="0.1" />
    <param name="tolerance_var_x" value="0.05" />
    <param name="tolerance_var_y" value="0.05" />
    <param name="tolerance_var_th" value="0.05" />
  </node>
 
  <!--- Run move_base: execute the navigation tasks -->
  <node pkg="squirrel_navigation" type="planner_update_handle_node" name="planner_update_handle" output="screen" respawn="true"/>

  <node pkg="move_base" type="move_base" respawn="false" name="move_base" output="screen">
    <rosparam file="$(find squirrel_navigation)/config/$(arg robot_id)/move_base/kinect_handle_params.yaml" command="load" />
    <rosparam file="$(find squirrel_navigation)/config/$(arg robot_id)/move_base/costmap_common_params.yaml" command="load" ns="global_costmap" />
    <rosparam file="$(find squirrel_navigation)/config/$(arg robot_id)/move_base/costmap_common_params.yaml" command="load" ns="local_costmap" />
    <rosparam file="$(find squirrel_navigation)/config/$(arg robot_id)/move_base/local_costmap_params.yaml" command="load" />
    <rosparam file="$(find squirrel_navigation)/config/$(arg robot_id)/move_base/global_costmap_params.yaml" command="load" />
    <rosparam file="$(find squirrel_navigation)/config/$(arg robot_id)/move_base/base_local_planner_params.yaml" command="load" />
    <rosparam file="$(find squirrel_navigation)/config/$(arg robot_id)/move_base/base_global_planner_params.yaml" command="load" />
    <rosparam file="$(find squirrel_navigation)/config/$(arg robot_id)/move_base/move_base_params.yaml" command="load" />
    <param name="GlobalPlanner/lattice/primitive_filename" value="$(find squirrel_navigation)/config/$(arg robot_id)/move_base/motion-primitives/motion_primitives_50mm.mprim"/>
    <remap from="/cmd_vel" to="/cmd_navigation" if="$(arg twist_mux)"/>
  </node>
  
  <!-- Run the octomap server and the 3d collision check -->
  <include file="$(find squirrel_3d_mapping)/launch/3d_mapping.launch" if="$(arg 3d_mapping)"/>

  <!-- Run the planner for pushing task -->
  <include file="$(find squirrel_pushing_planner)/launch/pushing_planner.launch">
    <arg name="tolerance" value="0.025" />
    <arg name="start_goal_frame_id" value="/map" />
    <arg name="plan_frame_id" value="/map" />
    <arg name="object_frame_id" value="/map"/>
    <arg name="costmap_topic" value="/move_base/global_costmap/costmap"/>
    <arg name="costmap_updates_topic" value="/move_base/global_costmap/costmap"/>
  </include>

  <!-- Run rviz -->
  <include file="$(find squirrel_navigation)/launch/rviz.launch" if="$(arg rviz)">
    <arg name="mapping" value="false"/>
    <arg name="robot" value="$(arg robot_id)"/>
  </include>
</launch><|MERGE_RESOLUTION|>--- conflicted
+++ resolved
@@ -1,24 +1,11 @@
-<?xml version="1.0" encoding="utf-8"?>
-<<launch>
+<launch>
   <arg name="rviz" default="false" />
+  <arg name="map_file" default="$(find squirrel_navigation)/maps/default-map.yaml" />
   <arg name="robot_id" default="alufr-robotino" />
   <arg name="autolocalization" default="false"/>
   <arg name="3d_mapping" default="true" />
   <arg name="use_last_pose" default="true"/>
   <arg name="twist_mux" default="true"/>
-<<<<<<< HEAD
-  <arg name="map_file" default="$(find squirrel_navigation)/maps/default-map.yaml" />
-
-  <!--- Run mapserver -->
-  <include file="$(find squirrel_navigation)/launch/map_server.launch">
-    <arg name="map_file" value="$(arg map_file)" />
-  </include>
-  
-  <!-- Run Monte Carlo Localization (many parameters in squirrel_localizer.launch) -->
-  <include file="$(find squirrel_localizer)/launch/squirrel_localizer.launch">
-    <arg name="localizer_no_map" value="true" />
-    <arg name="use_scan_matcher_odom" value="$(arg use_scan_matcher_odom)"/>
-=======
   <arg name="plan_with_arm" default="false"/>
 
   <rosparam file="$(find squirrel_navigation)/config/$(arg robot_id)/move_base/robot_6dof_base_params.yaml" 
@@ -29,7 +16,6 @@
   <!-- Run Monte Carlo Localization (many parameters in squirrel_localizer.launch) -->
   <include file="$(find squirrel_2d_localizer)/launch/squirrel_2d_localizer.launch">
     <arg name="map_file" value="$(arg map_file)"/>
->>>>>>> f22b87d3
     <arg name="use_last_pose" value="$(arg use_last_pose)"/>
   </include>
 
