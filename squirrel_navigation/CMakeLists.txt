--- conflicted
+++ resolved
@@ -79,18 +79,15 @@
 )
 
 link_directories(
-  ${PCL_LIBRARY_DIRS}
-)
-
-link_directories(
+  ${catkin_LIBRARY_DIRS} 
   ${SBPL_LIBRARY_DIRS}
 )
 
 ## Compiling and linking the plugins
 add_library(squirrel_planners
+  src/LocalPlanner.cpp
   src/GlobalPlanner.cpp
   src/LatticeSCQ.cpp
-  src/LocalPlanner.cpp
 )
 
 target_link_libraries(squirrel_planners
@@ -100,20 +97,14 @@
 )
 
 add_library(squirrel_costmap_layers
-<<<<<<< HEAD
-  src/MapLayer.cpp
   src/FootprintLayer.cpp
   src/InflatedLayer.cpp
   src/InflationLayer.cpp
-=======
->>>>>>> bc63da03
   src/DownprojectionLayer.cpp
   src/DownprojectionMultilayer.cpp
-  src/FootprintLayer.cpp
-  src/InflatedLayer.cpp
+  src/MultiInflatedLayer.cpp
+  src/MapLayer.cpp
   src/JointHandle.cpp
-  src/MapLayer.cpp
-  src/MultiInflatedLayer.cpp
 )
 
 add_dependencies(squirrel_costmap_layers
@@ -127,8 +118,8 @@
 
 ## Compiling and linking the nodes 
 add_executable(pointcloud_filter_node
+  src/PointCloudFilterNode.cpp
   src/PointCloudFilter.cpp
-  src/PointCloudFilterNode.cpp
 )
 
 target_link_libraries(pointcloud_filter_node
@@ -136,8 +127,8 @@
 )
 
 add_executable(autolocalization_node
+  src/AutolocalizationNode.cpp
   src/Autolocalization.cpp
-  src/AutolocalizationNode.cpp
 )
 
 target_link_libraries(autolocalization_node
@@ -145,8 +136,8 @@
 )
 
 add_executable(planner_update_handle_node
+  src/PlannerUpdateHandleNode.cpp
   src/PlannerUpdateHandle.cpp
-  src/PlannerUpdateHandleNode.cpp
 )
 
 add_dependencies(planner_update_handle_node
