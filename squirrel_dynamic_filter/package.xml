--- conflicted
+++ resolved
@@ -37,13 +37,7 @@
   <build_depend>octomap_msgs</build_depend>
   <run_depend>octomap_msgs</run_depend>
   <build_depend>tf</build_depend>
-<<<<<<< HEAD
   <build_depend>armadillo</build_depend>
-=======
-  <run_depend>libarmadillo-dev</run_depend>
-  <build_depend>libarmadillo-dev</build_depend>
-  
->>>>>>> dae5efd9
 
   <!-- The export tag contains other, unspecified, tags -->
   <export>
